--- conflicted
+++ resolved
@@ -1,9 +1,5 @@
 {% load i18n wagtailadmin_tags %}
-<<<<<<< HEAD
-{% if allow_external_link or allow_email_link or allow_phone_link or current == 'external' or current == 'email' or current == 'phone' %}
-=======
-{% if allow_external_link or allow_email_link or allow_anchor_link or current == 'external' or current == 'email' or current == 'anchor' %}
->>>>>>> d6e4072e
+{% if allow_external_link or allow_email_link or allow_phone_link or allow_anchor_link or current == 'external' or current == 'email' or current == 'phone' or current == 'anchor' %}
     <p class="link-types">
         {% if current == 'internal' %}
             <b>{% trans "Internal link" %}</b>
@@ -27,17 +23,16 @@
             | <a href="{% url 'wagtailadmin_choose_page_email_link' %}{% querystring p=None parent_page_id=parent_page_id %}">{% trans "Email link" %}</a>
         {% endif %}
 
-<<<<<<< HEAD
         {% if current == 'phone' %}
-        | <b>{% trans "Phone link" %}</b>
+            | <b>{% trans "Phone link" %}</b>
         {% elif allow_phone_link %}
-        | <a href="{% url 'wagtailadmin_choose_page_phone_link' %}{% querystring p=None parent_page_id=parent_page_id %}">{% trans "Phone link" %}</a>
-=======
+            | <a href="{% url 'wagtailadmin_choose_page_phone_link' %}{% querystring p=None parent_page_id=parent_page_id %}">{% trans "Phone link" %}</a>
+        {% endif %}
+
         {% if current == 'anchor' %}
             | <b>{% trans "Anchor link" %}</b>
         {% elif allow_anchor_link %}
             | <a href="{% url 'wagtailadmin_choose_page_anchor_link' %}{% querystring p=None parent_page_id=parent_page_id %}">{% trans "Anchor link" %}</a>
->>>>>>> d6e4072e
         {% endif %}
     </p>
 {% endif %}