--- conflicted
+++ resolved
@@ -684,39 +684,13 @@
 
 
 class InlinePanel(object):
-<<<<<<< HEAD
-    def __init__(self, relation_name, panels=None, label='', help_text=''):
+    def __init__(self, relation_name, panels=None, label='', help_text='', min_num=None, max_num=None):
         self.relation_name = relation_name
         self.panels = panels
         self.label = label
         self.help_text = help_text
-=======
-    def __init__(self, *args, **kwargs):
-        # prior to Wagtail 0.9, InlinePanel required two params, base_model and relation_name.
-        # base_model is no longer required; we set up relations based on the model passed to
-        # bind_to_model instead
-        if len(args) == 1:  # new-style: InlinePanel(relation_name)
-            self.relation_name = args[0]
-        elif len(args) == 2:  # old-style: InlinePanel(base_model, relation_name)
-            self.relation_name = args[1]
-
-            warnings.warn(
-                "InlinePanel no longer needs to be passed a model parameter. "
-                "InlinePanel({classname}, '{relname}') should be changed to InlinePanel('{relname}')".format(
-                    classname=args[0].__name__, relname=self.relation_name
-                ), RemovedInWagtail12Warning, stacklevel=2)
-        else:
-            raise TypeError("InlinePanel() takes exactly 1 argument (%d given)" % len(args))
-
-        self.panels = kwargs.pop('panels', None)
-        self.label = kwargs.pop('label', '')
-        self.help_text = kwargs.pop('help_text', '')
-        self.min_num = kwargs.pop('min_num', None)
-        self.max_num = kwargs.pop('max_num', None)
-
-        if kwargs:
-            raise TypeError("InlinePanel got an unexpected keyword argument '%s'" % kwargs.keys()[0])
->>>>>>> d7953cc5
+        self.min_num = min_num
+        self.max_num = max_num
 
     def bind_to_model(self, model):
         return type(str('_InlinePanel'), (BaseInlinePanel,), {
